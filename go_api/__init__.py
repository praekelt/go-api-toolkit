"""A toolkit for writing Vumi Go APIs"""

<<<<<<< HEAD
__version__ = "0.1.8"
=======
__version__ = "0.1.9a"
>>>>>>> f8e6da45

__all__ = []<|MERGE_RESOLUTION|>--- conflicted
+++ resolved
@@ -1,9 +1,5 @@
 """A toolkit for writing Vumi Go APIs"""
 
-<<<<<<< HEAD
-__version__ = "0.1.8"
-=======
 __version__ = "0.1.9a"
->>>>>>> f8e6da45
 
 __all__ = []