--- conflicted
+++ resolved
@@ -1,9 +1,5 @@
 """A toolkit for writing Vumi Go APIs"""
 
-<<<<<<< HEAD
-__version__ = "0.1.6"
-=======
 __version__ = "0.1.7a"
->>>>>>> a43ea424
 
 __all__ = []