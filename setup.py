--- conflicted
+++ resolved
@@ -2,11 +2,7 @@
 
 setup(
     name="go_api",
-<<<<<<< HEAD
-    version="0.1.3",
-=======
-    version="0.1.4a",
->>>>>>> 21dac4e7
+    version="0.1.4",
     url='http://github.com/praekelt/go-api-toolkit',
     license='BSD',
     description="A toolkit for building Vumi Go APIs",
